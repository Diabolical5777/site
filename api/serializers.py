from rest_framework.serializers import ModelSerializer, PrimaryKeyRelatedField
from rest_framework_bulk import BulkSerializerMixin

from .models import (
<<<<<<< HEAD
    DeletedMessage, DocumentationLink,
    Member, MessageDeletionContext,
    OffTopicChannelName, Role,
    SnakeFact, SnakeIdiom,
    SnakeName, SpecialSnake,
    Tag
=======
    DocumentationLink,
    OffTopicChannelName,
    Role, SnakeFact,
    SnakeIdiom, SnakeName,
    SpecialSnake, Tag, User
>>>>>>> 7cad4341
)


class MessageDeletionContextSerializer(BulkSerializerMixin, ModelSerializer):
    deleted_messages = PrimaryKeyRelatedField(
        many=True,
        queryset=DeletedMessage.objects.all()
    )

    class Meta:
        model = MessageDeletionContext
        fields = ('actor', 'creation', 'messages')
        depth = 1


class DocumentationLinkSerializer(ModelSerializer):
    class Meta:
        model = DocumentationLink
        fields = ('package', 'base_url', 'inventory_url')


class OffTopicChannelNameSerializer(ModelSerializer):
    class Meta:
        model = OffTopicChannelName
        fields = ('name',)

    def to_representation(self, obj):
        return obj.name


class SnakeFactSerializer(ModelSerializer):
    class Meta:
        model = SnakeFact
        fields = ('fact',)


class SnakeIdiomSerializer(ModelSerializer):
    class Meta:
        model = SnakeIdiom
        fields = ('idiom',)


class SnakeNameSerializer(ModelSerializer):
    class Meta:
        model = SnakeName
        fields = ('name', 'scientific')


class SpecialSnakeSerializer(ModelSerializer):
    class Meta:
        model = SpecialSnake
        fields = ('name', 'images', 'info')


class RoleSerializer(ModelSerializer):
    class Meta:
        model = Role
        fields = ('id', 'name', 'colour', 'permissions')


class TagSerializer(ModelSerializer):
    class Meta:
        model = Tag
        fields = ('title', 'embed')


class UserSerializer(BulkSerializerMixin, ModelSerializer):
    roles = PrimaryKeyRelatedField(many=True, queryset=Role.objects.all(), required=False)

    class Meta:
        model = User
        fields = ('id', 'avatar_hash', 'name', 'discriminator', 'roles', 'in_guild')
        depth = 1<|MERGE_RESOLUTION|>--- conflicted
+++ resolved
@@ -2,20 +2,12 @@
 from rest_framework_bulk import BulkSerializerMixin
 
 from .models import (
-<<<<<<< HEAD
     DeletedMessage, DocumentationLink,
-    Member, MessageDeletionContext,
-    OffTopicChannelName, Role,
-    SnakeFact, SnakeIdiom,
-    SnakeName, SpecialSnake,
-    Tag
-=======
-    DocumentationLink,
-    OffTopicChannelName,
+    MessageDeletionContext, OffTopicChannelName,
     Role, SnakeFact,
     SnakeIdiom, SnakeName,
-    SpecialSnake, Tag, User
->>>>>>> 7cad4341
+    SpecialSnake, Tag,
+    User
 )
 
 
