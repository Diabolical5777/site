--- conflicted
+++ resolved
@@ -11,21 +11,9 @@
 
   <!-- Mobile-only Notice -->
   <section id="mobile-notice" class="message is-primary is-hidden-tablet">
-<<<<<<< HEAD
-    <div class="message-header">
-      <p>100K Member Milestone!</p>
-    </div>
-    <div class="message-body">
-      Thanks to all our members for helping us create this friendly and helpful community!
-      <br><br>
-      As a nice treat, we've created a <a href="{% url 'home:timeline' %}">Timeline page</a> for people
-      to discover the events that made our community what it is today. Be sure to check it out!
-    </div>
-=======
     <a href="/events/code-jams/8/">
         <img src="{% static "images/events/summer_code_jam_2021/front_page_banners/sign_up_now.png" %}" alt="Summer Code Jam 2021">
     </a>
->>>>>>> a5635f2a
   </section>
 
   <!-- Wave Hero -->
