--- conflicted
+++ resolved
@@ -1,10 +1,7 @@
 # flake8: noqa
 from .bot import (
-<<<<<<< HEAD
     FilterList,
     Filter,
-=======
->>>>>>> 7511c6d4
     BotSetting,
     BumpedThread,
     DocumentationLink,
