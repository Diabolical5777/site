--- conflicted
+++ resolved
@@ -92,13 +92,8 @@
 
     def test_returns_two_items_with_random_items_param_set_to_2(self):
         """Return not-used name instead used."""
-<<<<<<< HEAD
-        url = reverse('bot:offtopicchannelname-list', host='api')
+        url = reverse('api:bot:offtopicchannelname-list')
         response = self.client.get(f'{url}?random_items=2')
-=======
-        url = reverse('api:bot:offtopicchannelname-list')
-        response = self.client.get(f'{url}?random_items=1')
->>>>>>> 86cdb833
 
         self.assertEqual(response.status_code, 200)
         self.assertEqual(len(response.json()), 2)
@@ -106,13 +101,8 @@
 
     def test_running_out_of_names_with_random_parameter(self):
         """Reset names `used` parameter to `False` when running out of names."""
-<<<<<<< HEAD
-        url = reverse('bot:offtopicchannelname-list', host='api')
+        url = reverse('api:bot:offtopicchannelname-list')
         response = self.client.get(f'{url}?random_items=3')
-=======
-        url = reverse('api:bot:offtopicchannelname-list')
-        response = self.client.get(f'{url}?random_items=2')
->>>>>>> 86cdb833
 
         self.assertEqual(response.status_code, 200)
         self.assertEqual(
@@ -122,7 +112,7 @@
 
     def test_returns_inactive_ot_names(self):
         """Return inactive off topic names."""
-        url = reverse('bot:offtopicchannelname-list', host="api")
+        url = reverse('bot:offtopicchannelname-list')
         response = self.client.get(f"{url}?active=false")
 
         self.assertEqual(response.status_code, 200)
@@ -133,7 +123,7 @@
 
     def test_returns_active_ot_names(self):
         """Return active off topic names."""
-        url = reverse('bot:offtopicchannelname-list', host="api")
+        url = reverse('bot:offtopicchannelname-list')
         response = self.client.get(f"{url}?active=true")
 
         self.assertEqual(response.status_code, 200)
