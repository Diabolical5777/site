<<<<<<< HEAD
from rest_framework import status
from rest_framework.decorators import action
from rest_framework.request import Request
from rest_framework.response import Response
=======
import typing
from collections import OrderedDict

from rest_framework import status
from rest_framework.decorators import action
from rest_framework.pagination import PageNumberPagination
from rest_framework.request import Request
from rest_framework.response import Response
from rest_framework.serializers import ModelSerializer
>>>>>>> fcfb4220
from rest_framework.viewsets import ModelViewSet

from pydis_site.apps.api.models.bot.metricity import Metricity, NotFound
from pydis_site.apps.api.models.bot.user import User
from pydis_site.apps.api.serializers import UserSerializer


class UserListPagination(PageNumberPagination):
    """Custom pagination class for the User Model."""

    page_size = 10000
    page_size_query_param = "page_size"

    def get_next_page_number(self) -> typing.Optional[int]:
        """Get the next page number."""
        if not self.page.has_next():
            return None
        page_number = self.page.next_page_number()
        return page_number

    def get_previous_page_number(self) -> typing.Optional[int]:
        """Get the previous page number."""
        if not self.page.has_previous():
            return None

        page_number = self.page.previous_page_number()
        return page_number

    def get_paginated_response(self, data: list) -> Response:
        """Override method to send modified response."""
        return Response(OrderedDict([
            ('count', self.page.paginator.count),
            ('next_page_no', self.get_next_page_number()),
            ('previous_page_no', self.get_previous_page_number()),
            ('results', data)
        ]))


class UserViewSet(ModelViewSet):
    """
    View providing CRUD operations on Discord users through the bot.

    ## Routes
    ### GET /bot/users
    Returns all users currently known with pagination.

    #### Response format
    >>> {
    ...     'count': 95000,
    ...     'next_page_no': "2",
    ...     'previous_page_no': None,
    ...     'results': [
    ...      {
    ...         'id': 409107086526644234,
    ...         'name': "Python",
    ...         'discriminator': 4329,
    ...         'roles': [
    ...             352427296948486144,
    ...             270988689419665409,
    ...             277546923144249364,
    ...             458226699344019457
    ...         ],
    ...         'in_guild': True
    ...     },
    ...     ]
    ... }

    #### Optional Query Parameters
    - page_size: number of Users in one page, defaults to 10,000
    - page: page number

    #### Status codes
    - 200: returned on success

    ### GET /bot/users/<snowflake:int>
    Gets a single user by ID.

    #### Response format
    >>> {
    ...     'id': 409107086526644234,
    ...     'name': "Python",
    ...     'discriminator': 4329,
    ...     'roles': [
    ...         352427296948486144,
    ...         270988689419665409,
    ...         277546923144249364,
    ...         458226699344019457
    ...     ],
    ...     'in_guild': True
    ... }

    #### Status codes
    - 200: returned on success
    - 404: if a user with the given `snowflake` could not be found

    ### GET /bot/users/<snowflake:int>/metricity_data
    Gets metricity data for a single user by ID.

    #### Response format
    >>> {
    ...    "verified_at": "2020-10-06T21:54:23.540766",
    ...    "total_messages": 2
    ...}

    #### Status codes
    - 200: returned on success
    - 404: if a user with the given `snowflake` could not be found

    ### POST /bot/users
    Adds a single or multiple new users.
    The roles attached to the user(s) must be roles known by the site.
    Users that already exist in the database will be skipped.

    #### Request body
    >>> {
    ...     'id': int,
    ...     'name': str,
    ...     'discriminator': int,
    ...     'roles': List[int],
    ...     'in_guild': bool
    ... }

    Alternatively, request users can be POSTed as a list of above objects,
    in which case multiple users will be created at once. In this case,
    the response is an empty list.

    #### Status codes
    - 201: returned on success
    - 400: if one of the given roles does not exist, or one of the given fields is invalid
    - 400: if multiple user objects with the same id are given

    ### PUT /bot/users/<snowflake:int>
    Update the user with the given `snowflake`.
    All fields in the request body are required.

    #### Request body
    >>> {
    ...     'id': int,
    ...     'name': str,
    ...     'discriminator': int,
    ...     'roles': List[int],
    ...     'in_guild': bool
    ... }

    #### Status codes
    - 200: returned on success
    - 400: if the request body was invalid, see response body for details
    - 404: if the user with the given `snowflake` could not be found

    ### PATCH /bot/users/<snowflake:int>
    Update the user with the given `snowflake`.
    All fields in the request body are optional.

    #### Request body
    >>> {
    ...     'id': int,
    ...     'name': str,
    ...     'discriminator': int,
    ...     'roles': List[int],
    ...     'in_guild': bool
    ... }

    #### Status codes
    - 200: returned on success
    - 400: if the request body was invalid, see response body for details
    - 404: if the user with the given `snowflake` could not be found

    ### BULK PATCH /bot/users/bulk_patch
    Update users with the given `ids` and `details`.
    `id` field and at least one other field is mandatory.

    #### Request body
    >>> [
    ...     {
    ...         'id': int,
    ...         'name': str,
    ...         'discriminator': int,
    ...         'roles': List[int],
    ...         'in_guild': bool
    ...     },
    ...     {
    ...         'id': int,
    ...         'name': str,
    ...         'discriminator': int,
    ...         'roles': List[int],
    ...         'in_guild': bool
    ...     },
    ... ]

    #### Status codes
    - 200: returned on success
    - 400: if the request body was invalid, see response body for details
    - 400: if multiple user objects with the same id are given
    - 404: if the user with the given id does not exist

    ### DELETE /bot/users/<snowflake:int>
    Deletes the user with the given `snowflake`.

    #### Status codes
    - 204: returned on success
    - 404: if a user with the given `snowflake` does not exist
    """

    serializer_class = UserSerializer
<<<<<<< HEAD
    queryset = User.objects

    @action(detail=True)
    def metricity_data(self, request: Request, pk: str = None) -> Response:
        """Request handler for metricity_data endpoint."""
        user = self.get_object()
        with Metricity() as metricity:
            try:
                data = metricity.user(user.id)
                data["total_messages"] = metricity.total_messages(user.id)
                return Response(data, status=status.HTTP_200_OK)
            except NotFound:
                return Response(dict(detail="User not found in metricity"),
                                status=status.HTTP_404_NOT_FOUND)
=======
    queryset = User.objects.all().order_by("id")
    pagination_class = UserListPagination

    def get_serializer(self, *args, **kwargs) -> ModelSerializer:
        """Set Serializer many attribute to True if request body contains a list."""
        if isinstance(kwargs.get('data', {}), list):
            kwargs['many'] = True

        return super().get_serializer(*args, **kwargs)

    @action(detail=False, methods=["PATCH"], name='user-bulk-patch')
    def bulk_patch(self, request: Request) -> Response:
        """Update multiple User objects in a single request."""
        serializer = self.get_serializer(
            instance=self.get_queryset(),
            data=request.data,
            many=True,
            partial=True
        )

        serializer.is_valid(raise_exception=True)
        serializer.save()

        return Response(serializer.data, status=status.HTTP_200_OK)
>>>>>>> fcfb4220
<|MERGE_RESOLUTION|>--- conflicted
+++ resolved
@@ -1,9 +1,3 @@
-<<<<<<< HEAD
-from rest_framework import status
-from rest_framework.decorators import action
-from rest_framework.request import Request
-from rest_framework.response import Response
-=======
 import typing
 from collections import OrderedDict
 
@@ -13,7 +7,6 @@
 from rest_framework.request import Request
 from rest_framework.response import Response
 from rest_framework.serializers import ModelSerializer
->>>>>>> fcfb4220
 from rest_framework.viewsets import ModelViewSet
 
 from pydis_site.apps.api.models.bot.metricity import Metricity, NotFound
@@ -218,8 +211,30 @@
     """
 
     serializer_class = UserSerializer
-<<<<<<< HEAD
-    queryset = User.objects
+    queryset = User.objects.all().order_by("id")
+    pagination_class = UserListPagination
+
+    def get_serializer(self, *args, **kwargs) -> ModelSerializer:
+        """Set Serializer many attribute to True if request body contains a list."""
+        if isinstance(kwargs.get('data', {}), list):
+            kwargs['many'] = True
+
+        return super().get_serializer(*args, **kwargs)
+
+    @action(detail=False, methods=["PATCH"], name='user-bulk-patch')
+    def bulk_patch(self, request: Request) -> Response:
+        """Update multiple User objects in a single request."""
+        serializer = self.get_serializer(
+            instance=self.get_queryset(),
+            data=request.data,
+            many=True,
+            partial=True
+        )
+
+        serializer.is_valid(raise_exception=True)
+        serializer.save()
+
+        return Response(serializer.data, status=status.HTTP_200_OK)
 
     @action(detail=True)
     def metricity_data(self, request: Request, pk: str = None) -> Response:
@@ -232,30 +247,4 @@
                 return Response(data, status=status.HTTP_200_OK)
             except NotFound:
                 return Response(dict(detail="User not found in metricity"),
-                                status=status.HTTP_404_NOT_FOUND)
-=======
-    queryset = User.objects.all().order_by("id")
-    pagination_class = UserListPagination
-
-    def get_serializer(self, *args, **kwargs) -> ModelSerializer:
-        """Set Serializer many attribute to True if request body contains a list."""
-        if isinstance(kwargs.get('data', {}), list):
-            kwargs['many'] = True
-
-        return super().get_serializer(*args, **kwargs)
-
-    @action(detail=False, methods=["PATCH"], name='user-bulk-patch')
-    def bulk_patch(self, request: Request) -> Response:
-        """Update multiple User objects in a single request."""
-        serializer = self.get_serializer(
-            instance=self.get_queryset(),
-            data=request.data,
-            many=True,
-            partial=True
-        )
-
-        serializer.is_valid(raise_exception=True)
-        serializer.save()
-
-        return Response(serializer.data, status=status.HTTP_200_OK)
->>>>>>> fcfb4220
+                                status=status.HTTP_404_NOT_FOUND)