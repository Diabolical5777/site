--- conflicted
+++ resolved
@@ -7,7 +7,7 @@
 
 
 ## Custom Subclass of Help Command
-If the types of classes of the HelpCommand do not fit your needs, you can subclass HelpCommand and use the class mehods to customize the output. Below is a basic demonstration using the following methods that can also be found on the documenation:
+If the types of classes of the HelpCommand do not fit your needs, you can subclass HelpCommand and use the class mehods to customize the output. Below is a simple demonstration using the following methods that can also be found on the documenation:
 
 - [filter_commands](https://discordpy.readthedocs.io/en/stable/ext/commands/api.html#discord.ext.commands.HelpCommand.filter_commands)
 
@@ -32,28 +32,6 @@
         available_commands = "\n".join(names) # joining the list of names by a new line
         embed  = disnake.Embed(description=available_commands)
         await self.context.send(embed=embed)
-<<<<<<< HEAD
-
-    '''This is triggered when !help <command> is invoked.'''
-    async def send_command_help(self, command):
-        await self.context.send("This is the help page for a command")
-
-    '''this is triggered when !help <group> is invoked.'''
-    async def send_group_help(self, group):
-        await self.context.send("This is the help page for a group command")
-
-    '''this is triggered when !help <cog> is invoked.'''
-    async def send_cog_help(self, cog):
-        await self.context.send("This is the help page for a cog")
-
-    '''if there is an error, send a embed containing the error.'''
-    async def send_error_message(self, error):
-        channel = self.get_destination() # this defaults to the command context channel
-        await channel.send(error)
-
-bot.help_command = MyHelp()
-```
-=======
 
     '''This is triggered when !help <command> is invoked.'''
     async def send_command_help(self, command):
@@ -75,8 +53,6 @@
 bot.help_command = MyHelp()
 ```
 
->>>>>>> 9135500f
-
 You can handle when a user does not pass a command name when invoking the help command and make a fancy and customized embed; here a page that describes the bot and shows a list of commands is generally used. However if a command is passed in, you can display detailed information of the command. Below are references from the documentation below that can be utilised:
 
 - [Get the command object](https://discordpy.readthedocs.io/en/latest/ext/commands/api.html#discord.ext.commands.Bot.get_command)
